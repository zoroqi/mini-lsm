--- conflicted
+++ resolved
@@ -29,16 +29,12 @@
 use bytes::Bytes;
 use std::ops::Bound;
 
-<<<<<<< HEAD
 /// Represents the internal type for an LSM iterator. This type will be changed across the tutorial for multiple times.
+/// Represents the internal type for an LSM iterator. This type will be changed across the course for multiple times.
 type LsmIteratorInner = TwoMergeIterator<
     TwoMergeIterator<MergeIterator<MemTableIterator>, MergeIterator<SsTableIterator>>,
     MergeIterator<SstConcatIterator>,
 >;
-=======
-/// Represents the internal type for an LSM iterator. This type will be changed across the course for multiple times.
-type LsmIteratorInner = MergeIterator<MemTableIterator>;
->>>>>>> 38c7ef6f
 
 pub struct LsmIterator {
     inner: LsmIteratorInner,
