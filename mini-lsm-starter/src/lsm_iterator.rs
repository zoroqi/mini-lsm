// Copyright (c) 2022-2025 Alex Chi Z
//
// Licensed under the Apache License, Version 2.0 (the "License");
// you may not use this file except in compliance with the License.
// You may obtain a copy of the License at
//
//     http://www.apache.org/licenses/LICENSE-2.0
//
// Unless required by applicable law or agreed to in writing, software
// distributed under the License is distributed on an "AS IS" BASIS,
// WITHOUT WARRANTIES OR CONDITIONS OF ANY KIND, either express or implied.
// See the License for the specific language governing permissions and
// limitations under the License.

use crate::iterators::concat_iterator::SstConcatIterator;
use crate::mem_table::map_bound;
use crate::table::SsTableIterator;
use crate::{
<<<<<<< HEAD
    iterators::{
        merge_iterator::MergeIterator, two_merge_iterator::TwoMergeIterator, StorageIterator,
    },
=======
    iterators::{StorageIterator, merge_iterator::MergeIterator},
>>>>>>> 9ad00a81
    mem_table::MemTableIterator,
};
use anyhow::bail;
use anyhow::Result;
use bytes::Bytes;
use std::ops::Bound;

/// Represents the internal type for an LSM iterator. This type will be changed across the tutorial for multiple times.
/// Represents the internal type for an LSM iterator. This type will be changed across the course for multiple times.
type LsmIteratorInner = TwoMergeIterator<
    TwoMergeIterator<MergeIterator<MemTableIterator>, MergeIterator<SsTableIterator>>,
    MergeIterator<SstConcatIterator>,
>;

pub struct LsmIterator {
    inner: LsmIteratorInner,
    // _lower: Bound<Bytes>,
    _upper: Bound<Bytes>,
    end: bool,
    read_ts: u64,
}

impl LsmIterator {
    pub(crate) fn new(iter: LsmIteratorInner, up: Bound<&[u8]>, read_ts: u64) -> Result<Self> {
        let mut n = Self {
            inner: iter,
            _upper: map_bound(up),
            end: false,
            read_ts,
        };
        n.move_del_key(Vec::new())?;
        n.check_end();
        Ok(n)
    }

    fn move_del_key(&mut self, prev_key: Vec<u8>) -> Result<()> {
        let mut prev_key = prev_key;
        while self.is_valid()
            && (self.value().is_empty()
                || self.inner.key().ts() > self.read_ts
                || (self.inner.key().key_ref() == prev_key))
        {
            // 当 value 为空时, 并且 key 的时间戳小于等于 read_ts 时, 需要调整 prev_key.
            // 表示这个 key 已经被删除, 之后再出现相同的 key 直接跳过就可以了.
            if self.inner.value().is_empty() && self.inner.key().ts() <= self.read_ts {
                prev_key = self.inner.key().key_ref().to_vec();
            }
            self.inner.next()?;
        }
        Ok(())
    }

    fn check_end(&mut self) {
        if !self.is_valid() {
            self.end = true;
            return;
        }
        let key = self.inner.key().key_ref();

        let end = match &self._upper {
            Bound::Included(h) => key > h,
            Bound::Excluded(h) => key >= h,
            Bound::Unbounded => false,
        };
        self.end = end;
    }
}

impl StorageIterator for LsmIterator {
    type KeyType<'a> = &'a [u8];

    fn is_valid(&self) -> bool {
        if self.end {
            false
        } else {
            self.inner.is_valid()
        }
    }

    fn key(&self) -> &[u8] {
        self.inner.key().key_ref()
    }

    fn value(&self) -> &[u8] {
        self.inner.value()
    }

    fn next(&mut self) -> Result<()> {
        let prev_key = self.key().to_vec();
        self.inner.next()?;
        self.move_del_key(prev_key)?;
        self.check_end();
        Ok(())
    }
    fn num_active_iterators(&self) -> usize {
        self.inner.num_active_iterators()
    }
}

/// A wrapper around existing iterator, will prevent users from calling `next` when the iterator is
/// invalid. If an iterator is already invalid, `next` does not do anything. If `next` returns an error,
/// `is_valid` should return false, and `next` should always return an error.
pub struct FusedIterator<I: StorageIterator> {
    iter: I,
    has_errored: bool,
}

impl<I: StorageIterator> FusedIterator<I> {
    pub fn new(iter: I) -> Self {
        Self {
            iter,
            has_errored: false,
        }
    }
}

impl<I: StorageIterator> StorageIterator for FusedIterator<I> {
    type KeyType<'a>
        = I::KeyType<'a>
    where
        Self: 'a;

    fn is_valid(&self) -> bool {
        if self.has_errored {
            return false;
        }
        self.iter.is_valid()
    }

    fn key(&self) -> Self::KeyType<'_> {
        if !self.is_valid() {
            panic!("Iterator has already errored");
        }
        self.iter.key()
    }

    fn value(&self) -> &[u8] {
        if !self.is_valid() {
            panic!("Iterator has already errored");
        }
        self.iter.value()
    }

    fn next(&mut self) -> Result<()> {
        if self.has_errored {
            bail!("Iterator has already errored");
        }
        if self.iter.is_valid() {
            if let e @ Err(_) = self.iter.next() {
                self.has_errored = true;
                return e;
            }
        }
        Ok(())
    }
    fn num_active_iterators(&self) -> usize {
        self.iter.num_active_iterators()
    }
}<|MERGE_RESOLUTION|>--- conflicted
+++ resolved
@@ -16,13 +16,10 @@
 use crate::mem_table::map_bound;
 use crate::table::SsTableIterator;
 use crate::{
-<<<<<<< HEAD
+    iterators::{StorageIterator, merge_iterator::MergeIterator},
     iterators::{
         merge_iterator::MergeIterator, two_merge_iterator::TwoMergeIterator, StorageIterator,
     },
-=======
-    iterators::{StorageIterator, merge_iterator::MergeIterator},
->>>>>>> 9ad00a81
     mem_table::MemTableIterator,
 };
 use anyhow::bail;
